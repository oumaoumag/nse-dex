# Tajiri v2 - Smart Wallet Platform

Tajiri is a smart wallet platform built on the Hedera network that enables users to create and manage smart contract wallets with advanced features like batched transactions, gasless transactions (fee abstraction), and social recovery.

## Features

- **Smart Wallet Creation**: Create a smart contract wallet that gives you advanced functionality beyond standard accounts
- **Batched Transactions**: Execute multiple transactions in a single operation to save time and gas
- **Gasless Transactions**: Execute transactions without paying gas fees (relayer pays on your behalf)
- **Social Recovery**: Add guardians who can help you recover access to your wallet if you lose your private key
- **Token Management**: Associate, transfer, and manage Hedera tokens with ease

## Project Structure

The project is divided into two main parts:

- **Frontend** (`/frontend`): Next.js web application
- **Contracts** (`/contracts`): Solidity smart contracts

### Frontend Directory Structure

- `/src/components`: React components
- `/src/contexts`: React contexts for state management
- `/src/services`: Services for interacting with Hedera and contracts
- `/src/utils`: Utility functions
- `/src/app`: Next.js application and page routes

### Smart Contracts

- `SmartWallet.sol`: The main smart wallet contract
- `SmartWalletFactory.sol`: Factory contract for deploying new smart wallets
- `ISmartWallet.sol`: Interface for smart walletp

## Setup and Installation

### Prerequisites

- Node.js 18+
- npm or yarn
- Hedera testnet account and private key

### Environment Variables

Create a `.env.local` file in the frontend directory with the following variables:

```
NEXT_PUBLIC_HEDERA_NETWORK=testnet
NEXT_PUBLIC_MY_ACCOUNT_ID=your-account-id
NEXT_PUBLIC_MY_PRIVATE_KEY=your-private-key
NEXT_PUBLIC_FACTORY_CONTRACT_ID=your-factory-contract-id
NEXT_PUBLIC_RELAYER_URL=your-relayer-url
```

### Installation

1. Clone the repository:
   ```bash
<<<<<<< HEAD
   git clone https://github.com/yourusername/tajiri-v2.git
=======
   git clone https://github.com/leakeyqq/tajiri-v2.git
>>>>>>> 45099d80
   cd tajiri-v2
   ```

2. Install frontend dependencies:
   ```bash
   cd frontend
   npm install
   ```

3. Start the development server:
   ```bash
   npm run dev
   ```

### Deploying Smart Contracts

1. Install contract dependencies:
   ```bash
   cd contracts
   npm install
   ```

2. Compile the contracts:
   ```bash
   npx hardhat compile
   ```

3. Deploy to Hedera testnet:
   ```bash
   npx hardhat run scripts/deploy.js --network testnet
   ```

## Relayer Setup

The relayer is a service that enables gasless transactions. It verifies user signatures and submits transactions on their behalf.

1. Set up your relayer environment variables in `.env.local`:
   ```
   RELAYER_ACCOUNT_ID=your-relayer-account-id
   RELAYER_PRIVATE_KEY=your-relayer-private-key
   ```

2. The API route for the relayer is defined in `frontend/src/app/api/relayer/route.ts`

## Usage

1. Connect your wallet
2. Create a smart wallet if you don't have one
3. Use the various features:
   - Execute transactions from your smart wallet
   - Add guardians for social recovery
   - Batch multiple transactions
   - Execute gasless transactions

## Contributing

Contributions are welcome! Please feel free to submit a Pull Request.

## License

This project is licensed under the MIT License.<|MERGE_RESOLUTION|>--- conflicted
+++ resolved
@@ -55,11 +55,7 @@
 
 1. Clone the repository:
    ```bash
-<<<<<<< HEAD
-   git clone https://github.com/yourusername/tajiri-v2.git
-=======
    git clone https://github.com/leakeyqq/tajiri-v2.git
->>>>>>> 45099d80
    cd tajiri-v2
    ```
 
